import * as Random from 'expo-random';

export const name = 'Random';

export async function test({ describe, it, expect }) {
<<<<<<< HEAD
  it('getRandomBytesAsync()', async () => {
    const length = 3;
    const bytes = await Random.getRandomBytesAsync(length);
    expect(bytes instanceof Uint8Array).toBe(true);
    expect(bytes.length).toBe(length);
    const moreBytes = await Random.getRandomBytesAsync(length);
    expect(moreBytes[0]).not.toBe(bytes[0]);
=======
  describe('Random', async () => {
    it('getRandomBytesAsync()', async () => {
      const length = 4;
      const bytes = await Random.getRandomBytesAsync(length);
      expect(bytes instanceof Uint8Array).toBe(true);
      expect(bytes.length).toBe(length);

      // Verify with high likelihood that we get different values each time
      const moreBytes = await Random.getRandomBytesAsync(length);
      expect([...moreBytes]).not.toEqual([...bytes]);
    });
>>>>>>> 97476fce
  });
}<|MERGE_RESOLUTION|>--- conflicted
+++ resolved
@@ -3,16 +3,7 @@
 export const name = 'Random';
 
 export async function test({ describe, it, expect }) {
-<<<<<<< HEAD
-  it('getRandomBytesAsync()', async () => {
-    const length = 3;
-    const bytes = await Random.getRandomBytesAsync(length);
-    expect(bytes instanceof Uint8Array).toBe(true);
-    expect(bytes.length).toBe(length);
-    const moreBytes = await Random.getRandomBytesAsync(length);
-    expect(moreBytes[0]).not.toBe(bytes[0]);
-=======
-  describe('Random', async () => {
+  describe(name, async () => {
     it('getRandomBytesAsync()', async () => {
       const length = 4;
       const bytes = await Random.getRandomBytesAsync(length);
@@ -23,6 +14,5 @@
       const moreBytes = await Random.getRandomBytesAsync(length);
       expect([...moreBytes]).not.toEqual([...bytes]);
     });
->>>>>>> 97476fce
   });
 }