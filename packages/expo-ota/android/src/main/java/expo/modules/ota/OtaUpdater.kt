--- conflicted
+++ resolved
@@ -6,25 +6,6 @@
 import java.io.File
 import java.util.concurrent.TimeUnit
 
-<<<<<<< HEAD
-class OtaUpdater private constructor(private val context: Context, private val persistence: ExpoOTAPersistence, private val config: ExpoOTAConfig, private val id: String) {
-
-    companion object {
-        val updatersMap = HashMap<String, OtaUpdater>()
-
-        @JvmStatic fun createUpdater(context: Context, persistence: ExpoOTAPersistence, config: ExpoOTAConfig, id: String): OtaUpdater
-        {
-            if(!updatersMap.containsKey(id)) {
-                updatersMap.put(id, OtaUpdater(context, persistence, config, id));
-            }
-            return updatersMap[id]!!
-        }
-
-    }
-
-    private val embeddedManifestAndBundle = EmbeddedManifestAndBundle(context)
-    var updateEvents: UpdatesEventEmitter? = null
-=======
 class OtaUpdater constructor(
         private val persistence: ExpoOTAPersistence,
         private val api: OtaApi,
@@ -45,7 +26,6 @@
         private fun longTimeoutHttpClient(): OkHttpClient {
             return OkHttpClient.Builder().callTimeout(2, TimeUnit.MINUTES).build()
         }
->>>>>>> acfbe670
 
         @JvmStatic
         fun createUpdater(context: Context, persistence: ExpoOTAPersistence, config: ExpoOTAConfig, id: String): OtaUpdater {
@@ -155,11 +135,7 @@
     private fun checkAssetsBundleAndManifest() {
         if (shouldCopyAssetsManifestAndBundle()) {
             val embeddedManifest: JSONObject = embeddedManifestAndBundle.readManifest()
-<<<<<<< HEAD
-            saveResponseToFile(bundleDir(), bundleFilename(embeddedManifest)) (embeddedManifestAndBundle.readBundle(), {
-=======
             fileOperator.saveResponseToFile(bundleDir(), bundleFilename(embeddedManifest))(embeddedManifestAndBundle.readBundle(), {
->>>>>>> acfbe670
                 saveDownloadedManifestAndBundlePath(embeddedManifest, it)
                 markDownloadedCurrentAndCurrentOutdated()
             }, {})
