--- conflicted
+++ resolved
@@ -792,11 +792,6 @@
   - EXBarCodeScanner (6.0.0):
     - UMCore
     - UMImageLoaderInterface
-<<<<<<< HEAD
-  - EXBattery (0.0.1):
-    - UMCore
-=======
->>>>>>> 9e2cb327
   - EXBlur (6.0.0):
     - UMCore
   - EXBrightness (6.0.0):
@@ -881,11 +876,8 @@
   - EXMediaLibrary (6.1.0-rc.0):
     - UMCore
     - UMPermissionsInterface
-<<<<<<< HEAD
-=======
   - EXNetwork (0.0.1):
     - UMCore
->>>>>>> 9e2cb327
   - EXPermissions (6.0.0):
     - UMCore
     - UMPermissionsInterface
@@ -1551,10 +1543,6 @@
   - EXAV (from `../packages/expo-av/ios`)
   - EXBackgroundFetch (from `../packages/expo-background-fetch/ios`)
   - EXBarCodeScanner (from `../packages/expo-barcode-scanner/ios`)
-<<<<<<< HEAD
-  - EXBattery (from `../packages/expo-battery/ios`)
-=======
->>>>>>> 9e2cb327
   - EXBlur (from `../packages/expo-blur/ios`)
   - EXBrightness (from `../packages/expo-brightness/ios`)
   - EXCalendar (from `../packages/expo-calendar/ios`)
@@ -1581,10 +1569,7 @@
   - EXLocation (from `../packages/expo-location/ios`)
   - EXMailComposer (from `../packages/expo-mail-composer/ios`)
   - EXMediaLibrary (from `../packages/expo-media-library/ios`)
-<<<<<<< HEAD
-=======
   - EXNetwork (from `../packages/expo-network/ios`)
->>>>>>> 9e2cb327
   - EXPermissions (from `../packages/expo-permissions/ios`)
   - EXPrint (from `../packages/expo-print/ios`)
   - EXRandom (from `../packages/expo-random/ios`)
@@ -2122,12 +2107,6 @@
   EXBarCodeScanner:
     :path: !ruby/object:Pathname
     path: "../packages/expo-barcode-scanner/ios"
-<<<<<<< HEAD
-  EXBattery:
-    :path: !ruby/object:Pathname
-    path: "../packages/expo-battery/ios"
-=======
->>>>>>> 9e2cb327
   EXBlur:
     :path: !ruby/object:Pathname
     path: "../packages/expo-blur/ios"
@@ -2206,12 +2185,9 @@
   EXMediaLibrary:
     :path: !ruby/object:Pathname
     path: "../packages/expo-media-library/ios"
-<<<<<<< HEAD
-=======
   EXNetwork:
     :path: !ruby/object:Pathname
     path: "../packages/expo-network/ios"
->>>>>>> 9e2cb327
   EXPermissions:
     :path: !ruby/object:Pathname
     path: "../packages/expo-permissions/ios"
@@ -2513,10 +2489,6 @@
   EXAV: 7228890721d1d74779bc3154fb678a44249b1c71
   EXBackgroundFetch: e9165d2a80aca13b06735885457d96f081afcf33
   EXBarCodeScanner: 3b36378bfc891b6fd3518e244784eb8d3ab00653
-<<<<<<< HEAD
-  EXBattery: bcbc50cec59b94ac92bbc6068818173c359ef3f3
-=======
->>>>>>> 9e2cb327
   EXBlur: 628f8d08e6e4891aac0a8dea4e48d43ffd3c570d
   EXBrightness: 5937628feed854e35525a50b105167b33c851f44
   EXCalendar: 910966393455a6d7d1ea246b01009124fecc7d60
@@ -2543,10 +2515,7 @@
   EXLocation: 4eb76115832f08b1e78003b335c210e18fa60424
   EXMailComposer: 801ebd0bfd0c6e743a69102168b35b00efa67277
   EXMediaLibrary: 207c50e6d09c0d498ae293f59de28daf67a33076
-<<<<<<< HEAD
-=======
   EXNetwork: be7e9060970126a0ee277b4bbc5ad59fe26e99a5
->>>>>>> 9e2cb327
   EXPermissions: 99e52dc3e5f8e55153f1958004f6df2a30a1f2f5
   EXPrint: ad5e463fbc7de12f44339685612d3fb086d936ab
   EXRandom: 805938db37fa1d66833cb9c0cf44fb54cd208b5a
